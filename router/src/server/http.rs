--- conflicted
+++ resolved
@@ -381,11 +381,7 @@
                 }
             });
         let perms = [Permission::ResourceAction(
-<<<<<<< HEAD
-            Resource::Namespace(write_info.namespace.to_string()),
-=======
-            Resource::Database(namespace.to_string()),
->>>>>>> d2585002
+            Resource::Database(write_info.namespace.to_string()),
             Action::Write,
         )];
         self.authz.require_any_permission(token, &perms).await?;
