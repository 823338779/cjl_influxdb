import React, {PropTypes} from 'react'
import _ from 'lodash'

// TODO: add logic for for Prefix, Suffix, Scale, and Multiplier
const Ranger = ({onSetRange, axes}) => {
  const min = _.get(axes, ['y', 'bounds', '0'], '')
  const max = _.get(axes, ['y', 'bounds', '1'], '')

  return (
    <div className="display-options--cell">
      <h5 className="display-options--header">Y Axis Controls</h5>
      <form autoComplete="off" style={{margin: '0 -6px'}}>
<<<<<<< HEAD
        <div className="form-group col-sm-12">
          <label htmlFor="prefix">Axis Title</label>
=======
        {/* <div className="form-group col-sm-3">
          <label htmlFor="prefix">Prefix</label>
          <input
            className="form-control input-sm"
            type="text"
            name="prefix"
            id="prefix"
          />
        </div>
        <div className="form-group col-sm-6">
          <label htmlFor="prefix">Label</label>
>>>>>>> b9754fd5
          <input
            className="form-control input-sm"
            type="text"
            name="label"
            id="label"
          />
        </div>
<<<<<<< HEAD
=======
        <div className="form-group col-sm-3">
          <label htmlFor="prefix">Suffix</label>
          <input
            className="form-control input-sm"
            type="text"
            name="suffix"
            id="suffix"
          />
        </div> */}
>>>>>>> b9754fd5
        <div className="form-group col-sm-6">
          <label htmlFor="min">Min</label>
          <input
            className="form-control input-sm"
            type="number"
            name="min"
            id="min"
            value={min}
            onChange={onSetRange}
            placeholder="auto"
          />
        </div>
        <div className="form-group col-sm-6">
          <label htmlFor="max">Max</label>
          <input
            className="form-control input-sm"
            type="number"
            name="max"
            id="max"
            value={max}
            onChange={onSetRange}
            placeholder="auto"
          />
        </div>
<<<<<<< HEAD
        <div className="form-group col-sm-6">
          <label htmlFor="prefix">Labels Prefix</label>
          <input
            className="form-control input-sm"
            type="text"
            name="prefix"
            id="prefix"
          />
        </div>
        <div className="form-group col-sm-6">
          <label htmlFor="prefix">Labels Suffix</label>
          <input
            className="form-control input-sm"
            type="text"
            name="suffix"
            id="suffix"
          />
        </div>
        <div className="form-group col-sm-6">
          <label>Labels Format</label>
=======
        {/* <div className="form-group col-sm-6">
          <label>Units</label>
>>>>>>> b9754fd5
          <ul className="nav nav-tablist nav-tablist-sm">
            <li className="active">K/M/B</li>
            <li>K/M/G</li>
          </ul>
        </div>
        <div className="form-group col-sm-6">
          <label>Scale</label>
          <ul className="nav nav-tablist nav-tablist-sm">
            <li className="active">Linear</li>
            <li>Logarithmic</li>
          </ul>
<<<<<<< HEAD
        </div>

=======
        </div> */}
>>>>>>> b9754fd5
      </form>
    </div>
  )
}

const {array, func, shape} = PropTypes

Ranger.propTypes = {
  onSetRange: func.isRequired,
  axes: shape({
    y: shape({
      bounds: array,
    }),
  }).isRequired,
}

export default Ranger<|MERGE_RESOLUTION|>--- conflicted
+++ resolved
@@ -10,41 +10,15 @@
     <div className="display-options--cell">
       <h5 className="display-options--header">Y Axis Controls</h5>
       <form autoComplete="off" style={{margin: '0 -6px'}}>
-<<<<<<< HEAD
-        <div className="form-group col-sm-12">
+        {/*<div className="form-group col-sm-12">
           <label htmlFor="prefix">Axis Title</label>
-=======
-        {/* <div className="form-group col-sm-3">
-          <label htmlFor="prefix">Prefix</label>
-          <input
-            className="form-control input-sm"
-            type="text"
-            name="prefix"
-            id="prefix"
-          />
-        </div>
-        <div className="form-group col-sm-6">
-          <label htmlFor="prefix">Label</label>
->>>>>>> b9754fd5
           <input
             className="form-control input-sm"
             type="text"
             name="label"
             id="label"
           />
-        </div>
-<<<<<<< HEAD
-=======
-        <div className="form-group col-sm-3">
-          <label htmlFor="prefix">Suffix</label>
-          <input
-            className="form-control input-sm"
-            type="text"
-            name="suffix"
-            id="suffix"
-          />
-        </div> */}
->>>>>>> b9754fd5
+        </div>*/}
         <div className="form-group col-sm-6">
           <label htmlFor="min">Min</label>
           <input
@@ -69,8 +43,7 @@
             placeholder="auto"
           />
         </div>
-<<<<<<< HEAD
-        <div className="form-group col-sm-6">
+        {/*<div className="form-group col-sm-6">
           <label htmlFor="prefix">Labels Prefix</label>
           <input
             className="form-control input-sm"
@@ -90,10 +63,6 @@
         </div>
         <div className="form-group col-sm-6">
           <label>Labels Format</label>
-=======
-        {/* <div className="form-group col-sm-6">
-          <label>Units</label>
->>>>>>> b9754fd5
           <ul className="nav nav-tablist nav-tablist-sm">
             <li className="active">K/M/B</li>
             <li>K/M/G</li>
@@ -105,12 +74,8 @@
             <li className="active">Linear</li>
             <li>Logarithmic</li>
           </ul>
-<<<<<<< HEAD
-        </div>
+        </div>*/}
 
-=======
-        </div> */}
->>>>>>> b9754fd5
       </form>
     </div>
   )
